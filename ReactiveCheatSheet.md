--- conflicted
+++ resolved
@@ -49,15 +49,10 @@
 
 A general For-Comprehension is described in Scala Cheat Sheet here: [https://github.com/lrytz/progfun-wiki/blob/gh-pages/CheatSheet.md](https://github.com/lrytz/progfun-wiki/blob/gh-pages/CheatSheet.md). One can also use Patterns inside for-expression. The simplest form of for-expression pattern looks like
 
-<<<<<<< HEAD
-    for { pat <- expr} yield e
-
-=======
 ```scala
 for { pat <- expr} yield e
 ```
 
->>>>>>> e67ae156
 where `pat` is a pattern containing a single variable `x`. We translate the `pat <- expr` part of the expression to
 
 ```scala
@@ -490,37 +485,6 @@
       (e: Thowable) => { observer.onError(e) },
       () => { observer.onCompleted() }
     )
-<<<<<<< HEAD
-
-    // Observable startWith: prepends some elements in front of an Observable
-    def startWith(ss: T*): Observable[T] = {
-        Observable[T](observer => {
-        for(s <- ss) observer onNext(s)
-        subscribe(observer)
-      })
-    })
-
-    // filter: filters results based on a predicate
-    def filter(p: T=>Boolean): Observable[T] = {
-      Observable[T](observer => {
-        subscribe(
-          (t: T) => { if(p(t)) observer.onNext(t) },
-          (e: Throwable) => { observer.onError(e) },
-          () => { observer.onCompleted() }
-        )
-      })
-    }
-
-    // map: create an observable of a different type given a mapping function
-    def map(f: T=>S): Observable[S] = {
-      Observable[S](observer => {
-        subscribe(
-          (t: T) => { observer.onNext(f(t)) },
-          (e: Throwable) => { observer.onError(e) },
-          () => { observer.onCompleted() }
-        )
-      }
-=======
   })
 }
 
@@ -541,7 +505,6 @@
     f onComplete {
       case Failure(e) => { subject.onError(e) }
       case Success(c) => { subject.onNext(c); subject.onCompleted() }
->>>>>>> e67ae156
     }
     subject
 }
